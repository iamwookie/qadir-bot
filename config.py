import os
from typing import TypedDict

import tomllib
from dotenv import load_dotenv

load_dotenv(override=False)

<<<<<<< HEAD
DISCORD_TOKEN: str = os.environ["DISCORD_TOKEN"]  # type: ignore
UPSTASH_REDIS_REST_URL: str = os.environ["UPSTASH_REDIS_REST_URL"]  # type: ignore
UPSTASH_REDIS_REST_TOKEN: str = os.environ["UPSTASH_REDIS_REST_TOKEN"]  # type: ignore
=======
PYTHON_ENV = os.getenv("PYTHON_ENV", "development")
DISCORD_TOKEN = os.environ["DISCORD_TOKEN"]
UPSTASH_REDIS_REST_URL = os.environ["UPSTASH_REDIS_REST_URL"]
UPSTASH_REDIS_REST_TOKEN = os.environ["UPSTASH_REDIS_REST_TOKEN"]
>>>>>>> c3a4c823


class AppConfig(TypedDict):
    name: str
    version: str
    debug: bool


class ProposalsConfig(TypedDict):
    guilds: list[int]
    channels: list[int]
    roles: list[int]


class EventsConfig(TypedDict):
    guilds: list[int]
    channels: list[int]


class HangarConfig(TypedDict):
    guilds: list[int]


class Config(TypedDict):
    app: AppConfig
    proposals: ProposalsConfig
    events: EventsConfig
    hangar: HangarConfig


def load_config() -> Config:
    """Load the configuration from the appropriate TOML file based on the environment."""

<<<<<<< HEAD
    env = os.getenv("PYTHON_ENV", "development").lower()
    path = "config.toml" if env == "production" else "config.dev.toml"
=======
    path = "config.toml" if PYTHON_ENV == "production" else "config.dev.toml"
>>>>>>> c3a4c823

    with open(path, "rb") as f:
        return tomllib.load(f)


config: Config = load_config()<|MERGE_RESOLUTION|>--- conflicted
+++ resolved
@@ -6,16 +6,10 @@
 
 load_dotenv(override=False)
 
-<<<<<<< HEAD
-DISCORD_TOKEN: str = os.environ["DISCORD_TOKEN"]  # type: ignore
-UPSTASH_REDIS_REST_URL: str = os.environ["UPSTASH_REDIS_REST_URL"]  # type: ignore
-UPSTASH_REDIS_REST_TOKEN: str = os.environ["UPSTASH_REDIS_REST_TOKEN"]  # type: ignore
-=======
 PYTHON_ENV = os.getenv("PYTHON_ENV", "development")
 DISCORD_TOKEN = os.environ["DISCORD_TOKEN"]
 UPSTASH_REDIS_REST_URL = os.environ["UPSTASH_REDIS_REST_URL"]
 UPSTASH_REDIS_REST_TOKEN = os.environ["UPSTASH_REDIS_REST_TOKEN"]
->>>>>>> c3a4c823
 
 
 class AppConfig(TypedDict):
@@ -49,12 +43,7 @@
 def load_config() -> Config:
     """Load the configuration from the appropriate TOML file based on the environment."""
 
-<<<<<<< HEAD
-    env = os.getenv("PYTHON_ENV", "development").lower()
-    path = "config.toml" if env == "production" else "config.dev.toml"
-=======
     path = "config.toml" if PYTHON_ENV == "production" else "config.dev.toml"
->>>>>>> c3a4c823
 
     with open(path, "rb") as f:
         return tomllib.load(f)
