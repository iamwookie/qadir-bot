import json
import logging
from datetime import datetime, timezone

import discord
from discord.ext import commands, tasks

from config import config
from core import Cog, Qadir
from modals import CreateProposalModal

GUILD_IDS: list[int] = config["proposals"]["guilds"]
ROLE_IDS: list[int] = config["proposals"]["roles"]

logger = logging.getLogger("qadir")


class ProposalsCog(Cog, name="Proposals", guild_ids=GUILD_IDS):
    """
    A cog to manage proposals and voting using 👍/👎 reactions.
    Ensures users can only vote one way per proposal, and processes results after 24 hours.
    """

    def __init__(self, bot: Qadir) -> None:
        """
        Initialize the cog and start the proposal processing loop.

        Args:
            bot (Qadir): The bot instance to load the cog into
        """

        super().__init__(bot)

        self.process_proposals.start()

    def cog_unload(self):
        """Clean up tasks when cog is unloaded."""

        self.process_proposals.cancel()

    async def cog_check(self, ctx: discord.ApplicationContext) -> bool:
        """
        Restrict commands to users with allowed roles.

        Args:
            ctx (discord.ApplicationContext): The application context
        Returns:
            bool: True if user has an allowed role, False otherwise
        """

        return any(role.id in ROLE_IDS for role in ctx.author.roles)

    @tasks.loop(hours=24)
    async def process_proposals(self) -> None:
        """
        Process and finalize proposals that are over a day old.

        Posts results and locks threads.
        """

        logger.info("⌛ [PROPOSALS] Processing Proposals...")

        proposals = await self.bot.redis.smembers("qadir:proposals")
        proposals = [json.loads(p) for p in proposals]

        if not proposals:
            logger.info("⌛ [PROPOSALS] No Proposals To Process")
            return

        processed = 0

        for data in proposals:
            try:
                thread: discord.Thread = await self.bot.fetch_channel(data["thread_id"])
                message: discord.Message = await thread.fetch_message(data["message_id"])

                await self.cleanup_conflicting_votes(message)

                if (datetime.now(timezone.utc) - message.created_at).total_seconds() < 86400:
                    continue

                upvotes: int = sum(r.count for r in message.reactions if r.emoji == "👍") - 1
                downvotes: int = sum(r.count for r in message.reactions if r.emoji == "👎") - 1

                embed = discord.Embed(title="Proposal Closed", description="Voting has ended for this proposal.", colour=0xFF0000)
                embed.add_field(name="Upvotes", value=f"`{upvotes}`", inline=True)
                embed.add_field(name="Downvotes", value=f"`{downvotes}`", inline=True)

                await thread.send(embed=embed)
                await thread.edit(locked=True)

                await self.bot.redis.srem("qadir:proposals", json.dumps(data))

                processed += 1
            except discord.NotFound:
                logger.warning(f"[TASK] Proposal {data['thread_id']} Not Found")
                await self.bot.redis.srem("qadir:proposals", json.dumps(data))
            except Exception:
                logger.exception(f"[TASK] Error Processing Proposal {data['thread_id']}")

        logger.info(f"⌛ [PROPOSALS] Processed {processed} Proposals")

    @process_proposals.before_loop
    async def before_process_proposals(self) -> None:
        """
        Wait until the bot is ready before running the proposal loop.
        """

        await self.bot.wait_until_ready()

    @process_proposals.error
    async def process_proposals_error(self, error: Exception) -> None:
        """
        Handle errors in the proposal loop.

        Args:
            error (Exception): The raised exception
        """

        logger.error("[TASK] Proposals Processing Error", exc_info=error)

<<<<<<< HEAD
    proposal = discord.SlashCommandGroup("proposal", "Create and manage Proposals")

    @proposal.command()
    @commands.has_any_role(*ROLE_IDS)
    async def create(self, ctx: discord.ApplicationContext) -> None:
=======
    @discord.slash_command()
    async def propose(self, ctx: discord.ApplicationContext) -> None:
>>>>>>> c3a4c823
        """
        Submit a proposal.

        Args:
            ctx (discord.ApplicationContext): The application context
        """

        modal = CreateProposalModal(title="Create a Proposal")

        await ctx.send_modal(modal)

    @commands.Cog.listener()
    async def on_reaction_add(self, reaction: discord.Reaction, user: discord.User | discord.Member) -> None:
        """
        Fast, live handler for new reactions on cached messages.

        Args:
            reaction (discord.Reaction): The added reaction
            user (discord.User | discord.Member): The reacting user
        """
        if user.bot:
            return

        await self.handle_vote_conflict(reaction.message, user, str(reaction.emoji))

    @commands.Cog.listener()
    async def on_raw_reaction_add(self, payload: discord.RawReactionActionEvent) -> None:
        """
        Reliable fallback handler for all reactions, even on uncached messages.

        Args:
            payload (discord.RawReactionActionEvent): The raw reaction event
        """

        if payload.user_id == self.bot.user.id:
            return

        try:
            channel: discord.abc.Messageable = await self.bot.fetch_channel(payload.channel_id)
            message: discord.Message = await channel.fetch_message(payload.message_id)
            user: discord.User = await self.bot.fetch_user(payload.user_id)

            await self.handle_vote_conflict(message, user, str(payload.emoji))
        except Exception:
            logger.exception("[RAW] Failed To Process Raw Reaction Event")

    async def handle_vote_conflict(self, message: discord.Message, user: discord.User, new_emoji: str) -> None:
        """
        Remove conflicting vote emoji if user has already voted oppositely.

        Args:
            message (discord.Message): The message the user reacted to
            user (discord.User): The user who reacted
            new_emoji (str): The emoji they just added
        """

        vote_emojis: dict[str, str] = {"👍": "👎", "👎": "👍"}
        conflicting_emoji: str | None = vote_emojis.get(new_emoji)

        if conflicting_emoji is None:
            return

        tracked = await self.bot.redis.smembers("qadir:proposals")
        tracked_ids = {int(json.loads(p)["message_id"]) for p in tracked}

        if message.id not in tracked_ids:
            return

        for r in message.reactions:
            if str(r.emoji) == conflicting_emoji:
                users = await r.users().flatten()

                if any(u.id == user.id for u in users):
                    await r.remove(user)
                    logger.info(f"[VOTES] Removed conflicting vote '{conflicting_emoji}' from {user.name} on {message.id}.")

    async def cleanup_conflicting_votes(self, message: discord.Message) -> None:
        """
        Remove older conflicting votes from users who reacted with both 👍 and 👎.

        Keeps only the last emoji in message.reactions order (assumed latest).

        Args:
            message (discord.Message): The message to clean up votes on.
        """

        try:
            user_votes: dict[int, list[str]] = {}
            emoji_order: list[str] = []

            for reaction in message.reactions:
                if reaction.emoji not in {"👍", "👎"}:
                    continue

                emoji_order.append(reaction.emoji)
                users = await reaction.users().flatten()

                for u in users:
                    if u.bot:
                        continue

                    user_votes.setdefault(u.id, []).append(reaction.emoji)

            for user_id, votes in user_votes.items():
                if len(set(votes)) <= 1:
                    continue

                # Keep the last seen emoji from the defined order
                emojis = set(votes)

                for emoji in reversed(emoji_order):
                    if emoji in emojis:
                        keep_emoji = emoji
                        break

                for reaction in message.reactions:
                    if reaction.emoji in {"👍", "👎"} and reaction.emoji != keep_emoji:
                        users = await reaction.users().flatten()

                        for u in users:
                            if u.id == user_id:
                                await reaction.remove(u)
                                logger.info(f"[CLEANUP] Removed older vote '{reaction.emoji}' from user {u.name} on message {message.id}.")
        except Exception:
            logger.exception("[VOTING] Error Cleaning Up Conflicting Votes")


def setup(bot: Qadir) -> None:
    """
    Load the ProposalsCog into the bot.

    Args:
        bot (Qadir): The bot instance to load the cog into.
    """

    bot.add_cog(ProposalsCog(bot))<|MERGE_RESOLUTION|>--- conflicted
+++ resolved
@@ -119,16 +119,8 @@
 
         logger.error("[TASK] Proposals Processing Error", exc_info=error)
 
-<<<<<<< HEAD
-    proposal = discord.SlashCommandGroup("proposal", "Create and manage Proposals")
-
-    @proposal.command()
-    @commands.has_any_role(*ROLE_IDS)
-    async def create(self, ctx: discord.ApplicationContext) -> None:
-=======
     @discord.slash_command()
     async def propose(self, ctx: discord.ApplicationContext) -> None:
->>>>>>> c3a4c823
         """
         Submit a proposal.
 
