--- conflicted
+++ resolved
@@ -3,11 +3,7 @@
 
 from discord import Intents
 
-<<<<<<< HEAD
-from config import config, DISCORD_TOKEN
-=======
 from config import DISCORD_TOKEN, PYTHON_ENV, config
->>>>>>> c3a4c823
 from core import Qadir
 
 if __name__ == "__main__":
@@ -26,8 +22,6 @@
     logger.addHandler(stream_handler)
     logger.addHandler(file_handler)
 
-    logger.info(f"🔧 Environment: {os.getenv('PYTHON_ENV', 'development').lower()}")
-
     bot = Qadir(intents=Intents.default())
 
     bot.load_extension("cogs.utility")
